[package]
name = "egui-map-view"
description = "An slippy map viewer for egui applications."
version = "0.2.0"
edition = "2024"
license = "MIT"
repository = "https://github.com/braincow/egui-map-view"
homepage = "https://github.com/braincow/egui-map-view"
keywords = ["egui", "map", "openstreetmap"]

[dependencies]
eframe = "0.32.1"
poll-promise = "0.3"
image = "0.25"
reqwest = { version = "0.12", features = ["blocking"] }
thiserror = "2.0.16"
log = "0.4.27"
eyre = "0.6.12"
once_cell = "1.17.2"
<<<<<<< HEAD
egui = "0.32.1"
=======

[[example]]
name = "simple"
path = "examples/simple.rs"
>>>>>>> 2ded359b
<|MERGE_RESOLUTION|>--- conflicted
+++ resolved
@@ -17,11 +17,8 @@
 log = "0.4.27"
 eyre = "0.6.12"
 once_cell = "1.17.2"
-<<<<<<< HEAD
 egui = "0.32.1"
-=======
 
 [[example]]
 name = "simple"
-path = "examples/simple.rs"
->>>>>>> 2ded359b
+path = "examples/simple.rs"